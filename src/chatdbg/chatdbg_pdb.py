--- conflicted
+++ resolved
@@ -578,15 +578,8 @@
         Print out the ChatDBG config options.
         """
         args = arg.split()
-<<<<<<< HEAD
-        unknown = chatdbg_config.parse_user_flags(args)
-        if unknown:
-            self.error(f"Unknown flag.  Available flags are:\n{chatdbg_config.user_flags_help()}  ")
-        self.message(f"Current values:\n{chatdbg_config.user_flags()}")    
-=======
         message = chatdbg_config.parse_only_user_flags(args)
         self.message(message)
->>>>>>> 0103481f
 
     def _make_assistant(self):
         instruction_prompt = self._initial_prompt_instructions()
