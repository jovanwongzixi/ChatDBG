--- conflicted
+++ resolved
@@ -18,25 +18,6 @@
 from chatdbg.util.capture import CaptureInput, CaptureOutput
 
 from .assistant.assistant import Assistant
-<<<<<<< HEAD
-from .ipdb_util.chatlog import ChatDBGLog, CopyingTextIOWrapper
-from .ipdb_util.config import Chat
-from .ipdb_util.locals import *
-from .ipdb_util.prompts import pdb_instructions
-from .ipdb_util.text import *
-
-_valid_models = [
-    "gpt-4-turbo-preview",
-    "gpt-4-0125-preview",
-    "gpt-4-1106-preview",
-    "gpt-3.5-turbo-0125",
-    "gpt-3.5-turbo-1106",
-    "gpt-4",  # no parallel calls
-    "gpt-3.5-turbo",  # no parallel calls
-]
-
-chatdbg_config: Chat = None
-=======
 from .assistant.listeners import BaseAssistantListener
 from .util.chatlog import ChatDBGLog
 from .util.config import chatdbg_config
@@ -49,7 +30,6 @@
     truncate_proportionally,
     word_wrap_except_code_blocks,
 )
->>>>>>> 8d1eb3bd
 
 
 def load_ipython_extension(ipython):
