--- conflicted
+++ resolved
@@ -532,9 +532,9 @@
     args = command.split()
     unknown = chatdbg_config.parse_user_flags(args)
     if unknown:
-<<<<<<< HEAD
         result.AppendWarning(f"Unknown flag.  Available flags are:\n{chatdbg_config.user_flags_help()}  ")
     result.AppendMessage(f"Current values:\n{chatdbg_config.user_flags()}")    
+    
 """
 
 def why() -> just goes to chat
@@ -559,11 +559,4 @@
 
 
 
-"""
-=======
-        result.AppendWarning(
-            f"Chatdbg options are only:\n{chatdbg_config.user_flags_help()}  "
-        )
-    else:
-        result.AppendMessage(chatdbg_config.user_flags())
->>>>>>> ec83230f
+"""