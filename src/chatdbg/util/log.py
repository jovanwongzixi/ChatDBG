import sys
import uuid
from datetime import datetime

import yaml

from ..assistant.listeners import BaseAssistantListener
from ..pdb.capture import CaptureOutput
from .wrap import word_wrap_except_code_blocks


class ChatDBGLog(BaseAssistantListener):

    def __init__(self, log_filename, config, capture_streams=True):
        self._log_filename = log_filename
        self.config = config
        if capture_streams:
            self._stdout_wrapper = CaptureOutput(sys.stdout)
            self._stderr_wrapper = CaptureOutput(sys.stderr)
            sys.stdout = self._stdout_wrapper
            sys.stderr = self._stdout_wrapper
        else:
            self._stderr_wrapper = None
            self._stderr_wrapper = None

        self._log = self._make_log()
        self._current_chat = None

    def _make_log(self):
        meta = {
            "time": datetime.now(),
            "command_line": " ".join(sys.argv),
            "uid": str(uuid.uuid4()),
            "config": self.config,
        }
        return {
            "steps": [],
            "meta": meta,
            "instructions": None,
<<<<<<< HEAD
            "stdout": None if self._stderr_wrapper == None else self._stdout_wrapper.getvalue(),
            "stderr": None if self._stderr_wrapper == None else self._stderr_wrapper.getvalue(),
=======
            "stdout": (
                None
                if self._stderr_wrapper == None
                else self._stdout_wrapper.getvalue()
            ),
            "stderr": (
                None
                if self._stderr_wrapper == None
                else self._stderr_wrapper.getvalue()
            ),
>>>>>>> 0103481f
        }

    def _dump(self):
        log = self._log

        def total(key):
            return sum(
                x["stats"][key]
                for x in log["steps"]
                if x["output"]["type"] == "chat" and "stats" in x["output"]
            )

        log["meta"]["total_tokens"] = total("tokens")
        log["meta"]["total_time"] = total("time")
        log["meta"]["total_cost"] = total("cost")

        print(f"*** Writing ChatDBG dialog log to {self._log_filename}")

        with open(self._log_filename, "a") as file:

            def literal_presenter(dumper, data):
                if "\n" in data:
                    return dumper.represent_scalar(
                        "tag:yaml.org,2002:str", data, style="|"
                    )
                else:
                    return dumper.represent_scalar("tag:yaml.org,2002:str", data)

            yaml.add_representer(str, literal_presenter)
            yaml.dump([log], file, default_flow_style=False, indent=2)

    def on_begin_dialog(self, instructions):
        log = self._log
        assert log != None
        log["instructions"] = instructions

    def on_end_dialog(self):
        if self._log != None:
            self._dump()
        self._log = self._make_log()

    def on_begin_query(self, prompt, extra):
        log = self._log
        assert log != None
        assert self._current_chat == None
        self._current_chat = {
            "input": extra,
            "prompt": prompt,
            "output": {"type": "chat", "outputs": []},
        }

    def on_end_query(self, stats):
        log = self._log
        assert log != None
        assert self._current_chat != None
        log["steps"] += [self._current_chat]
        log["stats"] = stats
        self._current_chat = None

    def _post(self, text, kind):
        log = self._log
        assert log != None
        if self._current_chat != None:
            self._current_chat["output"]["outputs"].append(
                {"type": "text", "output": f"*** {kind}: {text}"}
            )
        else:
            log["steps"].append(
                {
                    "type": "call",
                    "input": f"*** {kind}",
                    "output": {"type": "text", "output": text},
                }
            )

    def on_warn(self, text):
        self._post(text, "Warning")

    def on_fail(self, text):
        self._post(text, "Failure")

    def on_response(self, text):
        log = self._log
        assert log != None
        assert self._current_chat != None
        text = word_wrap_except_code_blocks(text)
        self._current_chat["output"]["outputs"].append({"type": "text", "output": text})

    def on_function_call(self, call, result):
        log = self._log
        assert log != None
        if self._current_chat != None:
            self._current_chat["output"]["outputs"].append(
                {
                    "type": "call",
                    "input": call,
                    "output": {"type": "text", "output": result},
                }
            )
        else:
            log["steps"].append(
                {
                    "type": "call",
                    "input": call,
                    "output": {"type": "text", "output": result},
                }
            )<|MERGE_RESOLUTION|>--- conflicted
+++ resolved
@@ -37,10 +37,6 @@
             "steps": [],
             "meta": meta,
             "instructions": None,
-<<<<<<< HEAD
-            "stdout": None if self._stderr_wrapper == None else self._stdout_wrapper.getvalue(),
-            "stderr": None if self._stderr_wrapper == None else self._stderr_wrapper.getvalue(),
-=======
             "stdout": (
                 None
                 if self._stderr_wrapper == None
@@ -51,7 +47,6 @@
                 if self._stderr_wrapper == None
                 else self._stderr_wrapper.getvalue()
             ),
->>>>>>> 0103481f
         }
 
     def _dump(self):
