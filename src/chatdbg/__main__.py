--- conflicted
+++ resolved
@@ -25,34 +25,6 @@
 def main():
     ipdb.__main__._get_debugger_cls = lambda: ChatDBG
 
-<<<<<<< HEAD
-    opts, args = getopt.getopt(
-        sys.argv[1:], "mhc:", ["help", "debug", "log=", "model=", "stream", "command="]
-    )
-    pdb_args = [sys.argv[0]]
-    for opt, optarg in opts:
-        if opt in ["-h", "--help"]:
-            print(_usage)
-            sys.exit()
-        elif opt in ["--debug"]:
-            chatdbg_config.debug = True
-        elif opt in ["--stream"]:
-            chatdbg_config.stream = True
-        elif opt in ["--model"]:
-            chatdbg_config.model = optarg
-        elif opt in ["--log"]:
-            chatdbg_config.model = optarg
-        elif opt in ["-c", "--command"]:
-            pdb_args += [opt, optarg]
-        elif opt in ["-m"]:
-            pdb_args = [opt]
-
-    if not args:
-        print(_usage)
-        sys.exit(2)
-
-    sys.argv = pdb_args + args
-=======
     args = chatdbg_config.parse_user_flags(sys.argv[1:])
 
     if "-h" in args or  "--help" in args:
@@ -61,7 +33,6 @@
         sys.exit()
 
     sys.argv = [sys.argv[0]] + args
->>>>>>> 37944349
 
     ipdb.__main__.main()
 
